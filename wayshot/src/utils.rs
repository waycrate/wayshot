use clap::ValueEnum;
use eyre::{ContextCompat, Error, bail};

use serde::{Deserialize, Serialize};
use std::{
    env,
    fmt::Display,
    path::{Path, PathBuf},
    str::FromStr,
};

use chrono::Local;
use libwayshot::Result;
use libwayshot::region::{LogicalRegion, Position, Region, Size};

pub fn waysip_to_region(
    size: libwaysip::Size,
<<<<<<< HEAD
    point: libwaysip::Position,
=======
    position: libwaysip::Position,
>>>>>>> 4f130921
) -> Result<LogicalRegion> {
    let size: Size = Size {
        width: size.width.try_into().map_err(|_| {
            libwayshot::WayshotError::FreezeCallbackError("width cannot be negative".to_string())
        })?,
        height: size.height.try_into().map_err(|_| {
            libwayshot::WayshotError::FreezeCallbackError("height cannot be negative".to_string())
        })?,
    };
    let position: Position = Position {
        x: position.x,
        y: position.y,
    };

    Ok(LogicalRegion {
        inner: Region { position, size },
    })
}

/// Supported image encoding formats.
#[derive(Debug, Copy, Clone, PartialEq, Eq, ValueEnum, Serialize, Deserialize)]
#[serde(rename_all = "snake_case")]
pub enum EncodingFormat {
    /// JPG/JPEG encoder.
    Jpg,
    /// PNG encoder.
    Png,
    /// PPM encoder.
    Ppm,
    /// Qut encoder.
    Qoi,
    /// WebP encoder,
    Webp,
    /// Avif encoder,
    Avif,
}

impl Default for EncodingFormat {
    fn default() -> Self {
        Self::Png
    }
}

impl From<EncodingFormat> for image::ImageFormat {
    fn from(format: EncodingFormat) -> Self {
        match format {
            EncodingFormat::Jpg => image::ImageFormat::Jpeg,
            EncodingFormat::Png => image::ImageFormat::Png,
            EncodingFormat::Ppm => image::ImageFormat::Pnm,
            EncodingFormat::Qoi => image::ImageFormat::Qoi,
            EncodingFormat::Webp => image::ImageFormat::WebP,
            EncodingFormat::Avif => image::ImageFormat::Avif,
        }
    }
}

impl TryFrom<&PathBuf> for EncodingFormat {
    type Error = Error;

    fn try_from(value: &PathBuf) -> std::result::Result<Self, Self::Error> {
        value
            .extension()
            .wrap_err_with(|| {
                format!(
                    "no extension in {} to deduce encoding format",
                    value.display()
                )
            })
            .and_then(|ext| {
                ext.to_str().wrap_err_with(|| {
                    format!("extension in {} is not valid unicode", value.display())
                })
            })
            .and_then(|ext| ext.parse())
    }
}

impl Display for EncodingFormat {
    fn fmt(&self, f: &mut std::fmt::Formatter<'_>) -> std::fmt::Result {
        write!(f, "{}", Into::<&str>::into(*self))
    }
}

impl From<EncodingFormat> for &str {
    fn from(format: EncodingFormat) -> Self {
        match format {
            EncodingFormat::Jpg => "jpg",
            EncodingFormat::Png => "png",
            EncodingFormat::Ppm => "ppm",
            EncodingFormat::Qoi => "qoi",
            EncodingFormat::Webp => "webp",
            EncodingFormat::Avif => "avif",
        }
    }
}

impl FromStr for EncodingFormat {
    type Err = Error;

    fn from_str(s: &str) -> std::result::Result<Self, Self::Err> {
        Ok(match s {
            "jpg" | "jpeg" => Self::Jpg,
            "png" => Self::Png,
            "ppm" => Self::Ppm,
            "qoi" => Self::Qoi,
            "webp" => Self::Webp,
            "avif" => Self::Avif,
            _ => bail!("unsupported extension '{s}'"),
        })
    }
}

pub fn get_absolute_path(path: &Path) -> PathBuf {
    if path.is_absolute() {
        path.to_path_buf()
    } else {
        std::env::current_dir().unwrap_or_default().join(path)
    }
}

pub fn get_expanded_path(path: &Path) -> PathBuf {
    let path_str = path.to_string_lossy();

    match shellexpand::full(&path_str) {
        Ok(expanded) => PathBuf::from(expanded.into_owned()),
        Err(_) => env::current_dir().unwrap_or_default(),
    }
}

pub fn get_default_file_name(filename_format: &str, encoding: EncodingFormat) -> PathBuf {
    let format = Local::now().format(filename_format);

    PathBuf::from(format!("{format}.{encoding}"))
}

pub fn get_full_file_name(path: &Path, filename_format: &str, encoding: EncodingFormat) -> PathBuf {
    let expanded_path = get_expanded_path(path);
    let absolute_path = get_absolute_path(&expanded_path);

    if absolute_path.is_dir() {
        absolute_path.join(get_default_file_name(filename_format, encoding))
    } else {
        let base_dir = absolute_path
            .parent()
            .map(PathBuf::from)
            .unwrap_or_else(|| env::current_dir().unwrap_or_default());
        let stem = absolute_path
            .file_stem()
            .unwrap_or_default()
            .to_string_lossy();
        base_dir.join(format!("{stem}.{encoding}"))
    }
}<|MERGE_RESOLUTION|>--- conflicted
+++ resolved
@@ -15,11 +15,7 @@
 
 pub fn waysip_to_region(
     size: libwaysip::Size,
-<<<<<<< HEAD
-    point: libwaysip::Position,
-=======
     position: libwaysip::Position,
->>>>>>> 4f130921
 ) -> Result<LogicalRegion> {
     let size: Size = Size {
         width: size.width.try_into().map_err(|_| {
