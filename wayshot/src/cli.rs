--- conflicted
+++ resolved
@@ -11,11 +11,7 @@
 #[derive(Parser)]
 #[command(version, about)]
 pub struct Cli {
-<<<<<<< HEAD
     ///Provide a custom file path ( encoding format is inferred from the file extension ). If path provided is directory then the output image is saved to provided path with default naming scheme. Default path is ./ , `-` indicates writing to terminal (stdout).
-=======
-    /// Where to save the screenshot, "-" for stdout. Defaults to "$UNIX_TIMESTAMP-wayshot.$EXTENSION" unless --clipboard is present.
->>>>>>> 017be62f
     #[arg(value_name = "OUTPUT")]
     pub file: Option<PathBuf>,
 
