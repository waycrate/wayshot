--- conflicted
+++ resolved
@@ -220,25 +220,18 @@
         }
     })();
 
-<<<<<<< HEAD
-    let mut image_buf: Option<Cursor<Vec<u8>>> = None;
-    if let Some(f) = file {
-        if encoding == EncodingFormat::Jxl {
-            if let Err(e) = utils::encode_to_jxl(&image_buffer, &f) {
-                tracing::error!("Failed to encode to JXL: {}", e);
-            }
-        } else {
-            image_buffer.save(f)?;
-        }
-    }
-=======
     match result {
         Ok((image_buffer, shot_result)) => {
             let mut image_buf: Option<Cursor<Vec<u8>>> = None;
->>>>>>> df13eb4d
 
             if let Some(f) = file {
-                image_buffer.save(f)?;
+                if encoding == EncodingFormat::Jxl {
+                    if let Err(e) = utils::encode_to_jxl(&image_buffer, &f) {
+                        tracing::error!("Failed to encode to JXL: {}", e);
+                    }
+                } else {
+                    image_buffer.save(f)?;
+                }
             }
 
             if stdout_print {
