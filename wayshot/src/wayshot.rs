use std::{
    io::{BufWriter, Cursor, Write, stdout},
    process::Command,
};

use clap::Parser;
use eyre::{Result, bail};
use libwayshot::{WayshotConnection, region::LogicalRegion};

mod cli;
mod utils;

use dialoguer::{FuzzySelect, theme::ColorfulTheme};
use utils::EncodingFormat;

use wl_clipboard_rs::copy::{MimeType, Options, Source};

use rustix::runtime::{self, Fork};

<<<<<<< HEAD
use clap::CommandFactory;
use clap_complete::{generate, Shell};

fn select_ouput<T>(ouputs: &[T]) -> Option<usize>
=======
fn select_output<T>(outputs: &[T]) -> Option<usize>
>>>>>>> b45e158d
where
    T: ToString,
{
    let Ok(selection) = FuzzySelect::with_theme(&ColorfulTheme::default())
        .with_prompt("Choose Screen")
        .default(0)
        .items(outputs)
        .interact()
    else {
        return None;
    };
    Some(selection)
}

fn install_completions(shell: &str) -> Result<()> {
    let mut cmd = cli::Cli::command();

    //Detect the user's shell
    let user_shell = std::env::var("SHELL")
        .unwrap_or_else(|_| "bash".to_string()) //Default to bash if SHELL is not set
        .to_lowercase();

    //Extract the shell name (Example: "bash" from "/bin/bash")
    let shell_name = user_shell
        .split('/')
        .last()
        .unwrap_or("bash")
        .trim_end_matches("-");

    //This Checks if completions are already installed
    let completion_path = match shell_name {
        "bash" => {
            let home = std::env::var("HOME").unwrap_or_else(|_| ".".to_string());
            format!("{}/.bash_completion.d/wayshot", home)
        }
        "zsh" => {
            let home = std::env::var("HOME").unwrap_or_else(|_| ".".to_string());
            format!("{}/.zsh/completions/_wayshot", home)
        }
        "fish" => {
            let home = std::env::var("HOME").unwrap_or_else(|_| ".".to_string());
            format!("{}/.config/fish/completions/wayshot.fish", home)
        }
        "elvish" => {
            // Save to the current working directory
            "wayshot.elv".to_string()
        }
        "powershell" => {
            // Save to the current working directory
            "wayshot.ps1".to_string()
        }
        _ => {
            eprintln!("Unsupported shell: {}", shell_name);
            return Ok(());
        }
    };

    //It Creates the directory if it doesn't exist
    if let Some(parent) = std::path::Path::new(&completion_path).parent() {
        std::fs::create_dir_all(parent)?;
    }

    //Writes the completions to the file
    let mut file = std::fs::File::create(&completion_path)?;
    generate(
        shell.parse::<Shell>().expect("Invalid shell type"),
        &mut cmd,
        "wayshot",
        &mut file,
    );
    eprintln!("Completions installed to: {}", completion_path);

    //For Bash, ensure the completion script is sourced
    if shell == "bash" {
        let bashrc_path = format!(
            "{}/.bashrc",
            std::env::var("HOME").unwrap_or_else(|_| ".".to_string())
        );
        let source_line = format!("source {}", completion_path);

        //Checks if the source line already exists in ~/.bashrc
        let bashrc_content = std::fs::read_to_string(&bashrc_path).unwrap_or_default();
        if !bashrc_content.contains(&source_line) {
            //Create ~/.bashrc if it doesn't exist
            if !std::path::Path::new(&bashrc_path).exists() {
                std::fs::File::create(&bashrc_path)?;
            }
            //Appends the source line to ~/.bashrc
            let mut bashrc_file = std::fs::OpenOptions::new()
                .append(true)
                .open(&bashrc_path)?;
            writeln!(bashrc_file, "\n{}", source_line)?;
            eprintln!("Added sourcing line to ~/.bashrc. Please restart your shell or run 'source ~/.bashrc'.");
        }
    }

    //For Zsh, ensure the completion script is sourced
    if shell == "zsh" {
        let zshrc_path = format!(
            "{}/.zshrc",
            std::env::var("HOME").unwrap_or_else(|_| ".".to_string())
        );
        let source_line = format!("source {}", completion_path);

        //Check if the source line already exists in ~/.zshrc
        let zshrc_content = std::fs::read_to_string(&zshrc_path).unwrap_or_default();
        if !zshrc_content.contains(&source_line) {
            //Append the source line to ~/.zshrc
            let mut zshrc_file = std::fs::OpenOptions::new().append(true).open(&zshrc_path)?;
            writeln!(zshrc_file, "\n{}", source_line)?;
            eprintln!("Added sourcing line to ~/.zshrc. Please restart your shell or run 'source ~/.zshrc'.");
        }
    }

    //For Fish, ensure the completion script is sourced
    if shell == "fish" {
        let fish_config_path = format!(
            "{}/.config/fish/config.fish",
            std::env::var("HOME").unwrap_or_else(|_| ".".to_string())
        );
        let source_line = format!("source {}", completion_path);

        //Check if the source line already exists in ~/.config/fish/config.fish
        let fish_config_content = std::fs::read_to_string(&fish_config_path).unwrap_or_default();
        if !fish_config_content.contains(&source_line) {
            //Create ~/.config/fish/config.fish if it doesn't exist
            if !std::path::Path::new(&fish_config_path).exists() {
                std::fs::create_dir_all(std::path::Path::new(&fish_config_path).parent().unwrap())?;
                std::fs::File::create(&fish_config_path)?;
            }

            //Append the source line to ~/.config/fish/config.fish
            let mut fish_config_file = std::fs::OpenOptions::new()
                .append(true)
                .open(&fish_config_path)?;
            writeln!(fish_config_file, "\n{}", source_line)?;
            eprintln!(
                "Added sourcing line to ~/.config/fish/config.fish. Please restart your shell."
            );
        }
    }

    Ok(())
}

fn main() -> Result<()> {
    let cli = cli::Cli::parse();

    //Detect the user's shell
    let user_shell = std::env::var("SHELL")
        .unwrap_or_else(|_| "bash".to_string()) //Default to bash if SHELL is not set
        .to_lowercase();

    //Extract the shell name (Example: "bash" from "/bin/bash")
    let shell_name = user_shell
        .split('/')
        .last()
        .unwrap_or("bash")
        .trim_end_matches("-");

    //This Checks if completions are already installed
    let completion_path = match shell_name {
        "bash" => {
            let home = std::env::var("HOME").unwrap_or_else(|_| ".".to_string());
            format!("{}/.bash_completion.d/wayshot", home)
        }
        "zsh" => {
            let home = std::env::var("HOME").unwrap_or_else(|_| ".".to_string());
            format!("{}/.zsh/completions/_wayshot", home)
        }
        "fish" => {
            let home = std::env::var("HOME").unwrap_or_else(|_| ".".to_string());
            format!("{}/.config/fish/completions/wayshot.fish", home)
        }
        _ => {
            eprintln!("Unsupported shell: {}", shell_name);
            return Ok(());
        }
    };

    //If completions are not installed, installs them
    if !std::path::Path::new(&completion_path).exists() {
        eprintln!("Completions not found. Installing for {}...", shell_name);
        install_completions(shell_name)?;
    }

    tracing_subscriber::fmt()
        .with_max_level(cli.log_level)
        .with_writer(std::io::stderr)
        .init();

    let input_encoding = cli
        .file
        .as_ref()
        .and_then(|pathbuf| pathbuf.try_into().ok());
    let requested_encoding = cli
        .encoding
        .or(input_encoding)
        .unwrap_or(EncodingFormat::default());

    if let Some(input_encoding) = input_encoding {
        if input_encoding != requested_encoding {
            tracing::warn!(
                "The encoding requested '{requested_encoding}' does not match the output file's encoding '{input_encoding}'. Still using the requested encoding however.",
            );
        }
    }

    let wayshot_conn = WayshotConnection::new()?;

    if cli.list_outputs {
        let valid_outputs = wayshot_conn.get_all_outputs();
        for output in valid_outputs {
            tracing::info!("{:#?}", output.name);
        }
        return Ok(());
    }

    let image_buffer = if let Some(slurp_args) = cli.slurp {
        let slurp_region = slurp_args.unwrap_or("".to_string());
        wayshot_conn.screenshot_freeze(
            Box::new(move || {
                || -> Result<LogicalRegion> {
                    let slurp_output = Command::new("slurp")
                        .args(slurp_region.split(' '))
                        .output()?
                        .stdout;

                    utils::parse_geometry(&String::from_utf8(slurp_output)?)
                }()
                .map_err(|_| libwayshot::Error::FreezeCallbackError)
            }),
            cli.cursor,
        )?
    } else if let Some(output_name) = cli.output {
        let outputs = wayshot_conn.get_all_outputs();
        if let Some(output) = outputs.iter().find(|output| output.name == output_name) {
            wayshot_conn.screenshot_single_output(output, cli.cursor)?
        } else {
            bail!("No output found!");
        }
    } else if cli.choose_output {
        let outputs = wayshot_conn.get_all_outputs();
        let output_names: Vec<&str> = outputs
            .iter()
            .map(|display| display.name.as_str())
            .collect();
        if let Some(index) = select_output(&output_names) {
            wayshot_conn.screenshot_single_output(&outputs[index], cli.cursor)?
        } else {
            bail!("No output found!");
        }
    } else {
        wayshot_conn.screenshot_all(cli.cursor)?
    };

    let mut stdout_print = false;
    let file = match cli.file {
        Some(mut pathbuf) => {
            if pathbuf.to_string_lossy() == "-" {
                stdout_print = true;
                None
            } else {
                if pathbuf.is_dir() {
                    pathbuf.push(utils::get_default_file_name(requested_encoding));
                }
                Some(pathbuf)
            }
        }
        _none => {
            if cli.clipboard {
                None
            } else {
                Some(utils::get_default_file_name(requested_encoding))
            }
        }
    };

    let mut image_buf: Option<Cursor<Vec<u8>>> = None;
    if let Some(file) = file {
        image_buffer.save(file)?;
    } else if stdout_print {
        let mut buffer = Cursor::new(Vec::new());
        image_buffer.write_to(&mut buffer, requested_encoding.into())?;
        let stdout = stdout();
        let mut writer = BufWriter::new(stdout.lock());
        writer.write_all(buffer.get_ref())?;
        image_buf = Some(buffer);
    }

    if cli.clipboard {
        clipboard_daemonize(match image_buf {
            Some(buf) => buf,
            None => {
                let mut buffer = Cursor::new(Vec::new());
                image_buffer.write_to(&mut buffer, requested_encoding.into())?;
                buffer
            }
        })?;
    }

    Ok(())
}

/// Daemonize and copy the given buffer containing the encoded image to the clipboard
fn clipboard_daemonize(buffer: Cursor<Vec<u8>>) -> Result<()> {
    let mut opts = Options::new();
    match unsafe { runtime::kernel_fork() } {
        // Having the image persistently available on the clipboard requires a wayshot process to be alive.
        // Fork the process with a child detached from the main process and have the parent exit
        Ok(Fork::ParentOf(_)) => {
            return Ok(());
        }
        Ok(Fork::Child(_)) => {
            opts.foreground(true); // Offer the image till something else is available on the clipboard
            opts.copy(
                Source::Bytes(buffer.into_inner().into()),
                MimeType::Autodetect,
            )?;
        }
        Err(e) => {
            tracing::warn!(
                "Fork failed with error: {e}, couldn't offer image on the clipboard persistently.
                 Use a clipboard manager to record screenshot."
            );
            opts.copy(
                Source::Bytes(buffer.into_inner().into()),
                MimeType::Autodetect,
            )?;
        }
    }
    Ok(())
}<|MERGE_RESOLUTION|>--- conflicted
+++ resolved
@@ -17,14 +17,10 @@
 
 use rustix::runtime::{self, Fork};
 
-<<<<<<< HEAD
 use clap::CommandFactory;
 use clap_complete::{generate, Shell};
 
-fn select_ouput<T>(ouputs: &[T]) -> Option<usize>
-=======
 fn select_output<T>(outputs: &[T]) -> Option<usize>
->>>>>>> b45e158d
 where
     T: ToString,
 {
