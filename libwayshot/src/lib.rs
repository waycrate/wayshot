//! `libwayshot` is a convenient wrapper over the wlroots screenshot protocol
//! that provides a simple API to take screenshots with.
//!
//! To get started, look at [`WayshotConnection`].

mod convert;
mod dispatch;
pub mod error;
pub mod ext_image_protocols;
mod image_util;
pub mod output;
pub mod region;
mod screencopy;

use dispatch::{DMABUFState, LayerShellState};
use image::{DynamicImage, imageops::replace};
use khronos_egl::{self as egl, Instance};
use memmap2::MmapMut;
use region::{EmbeddedRegion, RegionCapturer};
use screencopy::{DMAFrameFormat, DMAFrameGuard, EGLImageGuard, FrameData, FrameGuard};
use std::collections::HashSet;
use std::{
    ffi::c_void,
    fs::File,
    os::fd::{AsFd, IntoRawFd, OwnedFd},
    sync::atomic::{AtomicBool, Ordering},
    thread,
};
use tracing::debug;
use wayland_client::{
    Connection, EventQueue, Proxy, QueueHandle,
    globals::{GlobalList, registry_queue_init},
    protocol::{
        wl_compositor::WlCompositor,
        wl_output::{Transform, WlOutput},
        wl_shm::{self, WlShm},
    },
};
use wayland_protocols::{
    wp::{
        linux_dmabuf::zv1::client::{
            zwp_linux_buffer_params_v1, zwp_linux_dmabuf_v1::ZwpLinuxDmabufV1,
        },
        viewporter::client::wp_viewporter::WpViewporter,
    },
    xdg::xdg_output::zv1::client::{
        zxdg_output_manager_v1::ZxdgOutputManagerV1, zxdg_output_v1::ZxdgOutputV1,
    },
};
use wayland_protocols_wlr::{
    layer_shell::v1::client::{
        zwlr_layer_shell_v1::{Layer, ZwlrLayerShellV1},
        zwlr_layer_surface_v1::Anchor,
    },
    screencopy::v1::client::{
        zwlr_screencopy_frame_v1::ZwlrScreencopyFrameV1,
        zwlr_screencopy_manager_v1::ZwlrScreencopyManagerV1,
    },
};

use crate::{
    convert::create_converter,
    dispatch::{CaptureFrameState, FrameState, OutputCaptureState, WayshotState},
    output::OutputInfo,
    region::{LogicalRegion, Size},
    screencopy::{FrameCopy, FrameFormat, create_shm_fd},
};

pub use crate::error::{Error, Result};

pub mod reexport {
    use wayland_client::protocol::wl_output;
    pub use wl_output::{Transform, WlOutput};
}
use crate::ext_image_protocols::TopLevel;
use gbm::{BufferObject, BufferObjectFlags, Device as GBMDevice};
use wayland_protocols::ext::foreign_toplevel_list::v1::client::ext_foreign_toplevel_list_v1::ExtForeignToplevelListV1;
use wayland_protocols::ext::image_capture_source::v1::client::ext_output_image_capture_source_manager_v1::ExtOutputImageCaptureSourceManagerV1;
use wayland_protocols::ext::image_copy_capture::v1::client::ext_image_copy_capture_manager_v1::ExtImageCopyCaptureManagerV1;
use wayland_protocols::ext::image_capture_source::v1::client::ext_foreign_toplevel_image_capture_source_manager_v1::ExtForeignToplevelImageCaptureSourceManagerV1;
use wayland_protocols::ext::image_capture_source::v1::client::ext_image_capture_source_v1::ExtImageCaptureSourceV1;
use wayland_protocols::ext::image_copy_capture::v1::client::ext_image_copy_capture_session_v1::ExtImageCopyCaptureSessionV1;

/// Struct to store wayland connection and globals list.
/// # Example usage
///
/// ```ignore
/// use libwayshot::WayshotConnection;
/// let wayshot_connection = WayshotConnection::new()?;
/// let image_buffer = wayshot_connection.screenshot_all()?;
/// ```

#[derive(Debug)]
pub struct StreamingSession {
    pub source: ExtImageCaptureSourceV1,
    pub session: ExtImageCopyCaptureSessionV1,
    pub info: std::sync::Arc<std::sync::RwLock<FrameFormat>>, // ← NEW
    pub output_info: crate::output::OutputInfo,
}

#[derive(Debug)]
pub struct ExtBase<T> {
    pub toplevels: Vec<TopLevel>,
    pub img_copy_manager: Option<ExtImageCopyCaptureManagerV1>,
    pub output_image_manager: Option<ExtOutputImageCaptureSourceManagerV1>,
    pub shm: Option<WlShm>,
    pub qh: Option<QueueHandle<T>>,
    pub event_queue: Option<EventQueue<T>>,
    pub toplevel_image_manager: Option<ExtForeignToplevelImageCaptureSourceManagerV1>,
    // New field for streaming optimization
    pub cached_streaming_session: Option<StreamingSession>,
}

#[derive(Debug)]
pub struct WayshotConnection {
    pub conn: Connection,
    pub globals: GlobalList,
    pub output_infos: Vec<OutputInfo>,
    dmabuf_state: Option<DMABUFState>,
    pub ext_image: Option<ExtBase<Self>>,
}

impl WayshotConnection {
    pub fn new() -> Result<Self> {
        // Try to use ext_image protocol first
        match Self::create_connection(None, true) {
            Ok(connection) => {
                tracing::debug!("Successfully created connection with ext_image protocol");
                Ok(connection)
            }
            Err(err) => {
                tracing::debug!(
                    "ext_image protocol not available ({}), falling back to wlr-screencopy",
                    err
                );
                // Fall back to wlr_screencopy
                Self::create_connection(None, false)
            }
        }
    }

    /// Recommended if you already have a [`wayland_client::Connection`].
    /// Internal function that handles connection creation with protocol selection
    fn create_connection(
        connection: Option<Connection>,
        use_ext_image: bool,
    ) -> Result<Self, Error> {
        let conn = if let Some(conn) = connection {
            conn
        } else {
            Connection::connect_to_env()?
        };

        let (globals, mut event_queue) = registry_queue_init::<WayshotConnection>(&conn)?;

        // Create a base WayshotConnection with common fields
        let mut initial_state = Self {
            conn,
            globals,
            output_infos: Vec::new(),
            dmabuf_state: None,
            ext_image: if use_ext_image {
                Some(ExtBase {
                    toplevels: Vec::new(),
                    img_copy_manager: None,
                    output_image_manager: None,
                    shm: None,
                    qh: None,
                    event_queue: None,
                    toplevel_image_manager: None,
                    cached_streaming_session: None,
                })
            } else {
                None
            },
        };

        // Refresh outputs which is needed for both protocols
        initial_state.refresh_outputs()?;

        // If using ext_image protocol, initialize the specific components
        if use_ext_image {
            let qh = event_queue.handle();

            // Bind to ext_image specific globals
            match initial_state
                .globals
                .bind::<ExtImageCopyCaptureManagerV1, _, _>(&qh, 1..=1, ())
            {
                Ok(image_manager) => {
                    match initial_state
                        .globals
                        .bind::<ExtOutputImageCaptureSourceManagerV1, _, _>(&qh, 1..=1, ())
                    {
                        Ok(output_image_manager) => {
                            // Binding for toplevel_image_manager here
                            let toplevel_image_manager = initial_state
                                .globals
                                .bind::<ExtForeignToplevelImageCaptureSourceManagerV1, _, _>(
                                    &qh,
                                    1..=1,
                                    (),
                                )
                                .ok();

                            match initial_state.globals.bind::<WlShm, _, _>(&qh, 1..=2, ()) {
                                Ok(shm) => {
                                    // Try to bind to toplevel list, but don't fail if not available
                                    let _ = initial_state
                                        .globals
                                        .bind::<ExtForeignToplevelListV1, _, _>(&qh, 1..=1, ());

                                    // Process events to ensure all bound globals are initialized
                                    event_queue.blocking_dispatch(&mut initial_state)?;

                                    // Set toplevel_image_manager if available
                                    if let Some(toplevel_image_manager) = toplevel_image_manager
                                        && let Some(state) = initial_state.ext_image.as_mut()
                                    {
                                        state
                                            .toplevel_image_manager
                                            .replace(toplevel_image_manager);
                                    }

                                    // Store the globals we fetched
                                    if let Some(ext_image) = initial_state.ext_image.as_mut() {
                                        ext_image.img_copy_manager = Some(image_manager);
                                        ext_image.output_image_manager = Some(output_image_manager);
                                        ext_image.qh = Some(qh);
                                        ext_image.shm = Some(shm);
                                        ext_image.event_queue = Some(event_queue);
                                    }
                                }
                                Err(_) => {
                                    return Err(Error::ProtocolNotFound(
                                        "WlShm not found".to_string(),
                                    ));
                                }
                            }
                        }
                        Err(_) => {
                            return Err(Error::ProtocolNotFound(
                                "ExtOutputImageCaptureSourceManagerV1 not found".to_string(),
                            ));
                        }
                    }
                }
                Err(_) => {
                    return Err(Error::ProtocolNotFound(
                        "ExtImageCopyCaptureManagerV1 not found".to_string(),
                    ));
                }
            }
        }

        Ok(initial_state)
    }

    ///Create a WayshotConnection struct having DMA-BUF support
    /// Using this connection is required to make use of the dmabuf functions
    ///# Parameters
    /// - conn: a Wayland connection
    /// - device_path: string pointing to the DRI device that is to be used for creating the DMA-BUFs on. For example: "/dev/dri/renderD128"
    pub fn from_connection_with_dmabuf(conn: Connection, device_path: &str) -> Result<Self> {
        let (globals, evq) = registry_queue_init::<WayshotState>(&conn)?;
        let linux_dmabuf =
            globals.bind(&evq.handle(), 4..=ZwpLinuxDmabufV1::interface().version, ())?;
        let gpu = dispatch::Card::open(device_path);
        // init a GBM device
        let gbm = GBMDevice::new(gpu).unwrap();
        let mut initial_state = Self {
            conn,
            globals,
            output_infos: Vec::new(),
            dmabuf_state: Some(DMABUFState {
                linux_dmabuf,
                gbmdev: gbm,
            }),
            ext_image: None,
        };

        initial_state.refresh_outputs()?;

        Ok(initial_state)
    }

    /// refresh the outputs, to get new outputs
    pub fn refresh_outputs(&mut self) -> Result<()> {
        // Connecting to wayland environment.
        let mut state = OutputCaptureState {
            outputs: Vec::new(),
        };
        let mut event_queue = self.conn.new_event_queue::<OutputCaptureState>();
        let qh = event_queue.handle();

        // Bind to xdg_output global.
        let zxdg_output_manager = match self.globals.bind::<ZxdgOutputManagerV1, _, _>(
            &qh,
            3..=3,
            (),
        ) {
            Ok(x) => x,
            Err(e) => {
                tracing::error!(
                    "Failed to create ZxdgOutputManagerV1 version 3. Does your compositor implement ZxdgOutputManagerV1?"
                );
                panic!("{e:#?}");
            }
        };

        // Fetch all outputs; when their names arrive, add them to the list
        let _ = self.conn.display().get_registry(&qh, ());
        event_queue.roundtrip(&mut state)?;

        // We loop over each output and request its position data.
        // Also store the xdg_output reference in the OutputInfo
        let xdg_outputs: Vec<ZxdgOutputV1> = state
            .outputs
            .iter()
            .enumerate()
            .map(|(index, output)| {
                zxdg_output_manager.get_xdg_output(&output.wl_output, &qh, index)
            })
            .collect();

        event_queue.roundtrip(&mut state)?;

        for xdg_output in xdg_outputs {
            xdg_output.destroy();
        }

        if state.outputs.is_empty() {
            tracing::error!("Compositor did not advertise any wl_output devices!");
            return Err(Error::NoOutputs);
        }
        tracing::trace!("Outputs detected: {:#?}", state.outputs);
        self.output_infos = state.outputs;

        Ok(())
    }

<<<<<<< HEAD
    /// Fetch all accessible wayland outputs.
    pub fn get_all_outputs(&self) -> &[OutputInfo] {
        self.output_infos.as_slice()
    }

    /// print the displays' info
    pub fn print_displays_info(&self) {
        for OutputInfo {
            physical_size: Size { width, height },
            logical_region:
                LogicalRegion {
                    inner:
                        region::Region {
                            position: region::Position { x, y },
                            size:
                                Size {
                                    width: logical_width,
                                    height: logical_height,
                                },
                        },
                },
            name,
            description,
            scale,
            ..
        } in self.get_all_outputs()
        {
            println!("{name}");
            println!("description: {description}");
            println!("    Size: {width},{height}");
            println!("    LogicSize: {logical_width}, {logical_height}");
            println!("    Position: {x}, {y}");
            println!("    Scale: {scale}");
=======
    /// Query which `wl_shm::Format` the compositor supports for this output by performing a trial screenshot through wlr-screencopy protocol.
    /// # Parameters
    /// - `output`: Reference to the `WlOutput` to inspect.
    /// # Returns
    /// - A vector of [`FrameFormat`] if screen capture succeeds.
    /// - [`Error::ProtocolNotFound`] if wlr-screencopy protocol is not found.
    pub fn get_available_frame_formats(&self, output: &WlOutput) -> Result<Vec<FrameFormat>> {
        let (state, _event_queue, _frame) = self.capture_output_frame_get_state(0, output, None)?;
        Ok(state.formats)
    }

    /// Captures a screenshot into a shared memory buffer using a specified format, if available, and writes pixel data in the provided file descriptor.
    /// This function uses wlr-screencopy protocol to capture pixel data from a `WlOutput`.
    /// # Parameters
    /// - `cursor_overlay`: A boolean flag indicating whether the cursor should be included in the capture.
    /// - `output`: Reference to the `WlOutput` from which the frame is to be captured.
    /// - `fd`: file descriptor where the capture buffer will be written.
    /// - `frame_format`: `wl_shm::Format` to use for screen capture.
    /// - `capture_region`: Optional region specifying a sub-area of the output to capture. If `None`, the entire output is captured.
    /// # Returns
    /// - A [`FrameGuard`] instance that holds the screen capture result, if screen capture is successful and frame_format is supported.
    /// - [`Error::FramecopyFailed`] if screen capture fails.
    /// - [`Error::NoSupportedBufferFormat`] if frame_format is not supported for the given output.
    pub fn capture_output_frame_shm_fd_with_format<T: AsFd>(
        &self,
        cursor_overlay: i32,
        output: &WlOutput,
        fd: T,
        frame_format: wl_shm::Format,
        capture_region: Option<EmbeddedRegion>,
    ) -> Result<FrameGuard> {
        let (state, event_queue, frame) =
            self.capture_output_frame_get_state(cursor_overlay, output, capture_region)?;
        if let Some(format) = state
            .formats
            .iter()
            .find(|f| f.format == frame_format)
            .copied()
        {
            let frame_guard: FrameGuard =
                self.capture_output_frame_inner(state, event_queue, frame, format, fd)?;
            Ok(frame_guard)
        } else {
            Err(Error::NoSupportedBufferFormat)
>>>>>>> ff47e49d
        }
    }

    /// Get a FrameCopy instance with screenshot pixel data for any wl_output object.
    ///  Data will be written to fd.
    pub fn capture_output_frame_shm_fd<T: AsFd>(
        &self,
        cursor_overlay: i32,
        output: &WlOutput,
        fd: T,
        capture_region: Option<EmbeddedRegion>,
    ) -> Result<(FrameFormat, FrameGuard)> {
        let (state, event_queue, frame, frame_format) =
            self.capture_output_frame_get_state_shm(cursor_overlay, output, capture_region)?;
        let frame_guard =
            self.capture_output_frame_inner(state, event_queue, frame, frame_format, fd)?;

        Ok((frame_format, frame_guard))
    }

    fn capture_output_frame_shm_from_file(
        &self,
        cursor_overlay: bool,
        output: &WlOutput,
        file: &File,
        capture_region: Option<EmbeddedRegion>,
    ) -> Result<(FrameFormat, FrameGuard)> {
        let (state, event_queue, frame, frame_format) =
            self.capture_output_frame_get_state_shm(cursor_overlay as i32, output, capture_region)?;

        file.set_len(frame_format.byte_size())?;

        let frame_guard =
            self.capture_output_frame_inner(state, event_queue, frame, frame_format, file)?;

        Ok((frame_format, frame_guard))
    }
    /// # Safety
    ///
    /// Helper function/wrapper that uses the OpenGL extension OES_EGL_image to convert the EGLImage obtained from [`WayshotConnection::capture_output_frame_eglimage`]
    /// into a OpenGL texture.
    /// - The caller is supposed to setup everything required for the texture binding. An example call may look like:
    /// ```no_run, ignore
    /// gl::BindTexture(gl::TEXTURE_2D, self.gl_texture);
    /// gl::TexParameteri(gl::TEXTURE_2D, gl::TEXTURE_MIN_FILTER, gl::LINEAR as i32);
    /// wayshot_conn
    ///     .bind_output_frame_to_gl_texture(
    ///         true,
    ///        &wayshot_conn.get_all_outputs()[0].wl_output,
    ///        None)
    ///```
    /// # Parameters
    /// - `cursor_overlay`: A boolean flag indicating whether the cursor should be included in the capture.
    /// - `output`: Reference to the `WlOutput` from which the frame is to be captured.
    /// - `capture_region`: Optional region specifying a sub-area of the output to capture. If `None`, the entire output is captured.
    /// # Returns
    /// - If the function was found and called, an OK(()), note that this does not necessarily mean that binding was successful, only that the function was called.
    ///   The caller may check for any OpenGL errors using the standard routes.
    /// - If the function was not found, [`Error::EGLImageToTexProcNotFoundError`] is returned
    pub unsafe fn bind_output_frame_to_gl_texture(
        &self,
        cursor_overlay: bool,
        output: &WlOutput,
        capture_region: Option<EmbeddedRegion>,
    ) -> Result<()> {
        let egl = khronos_egl::Instance::new(egl::Static);
        let eglimage_guard =
            self.capture_output_frame_eglimage(&egl, cursor_overlay, output, capture_region)?;
        unsafe {
            let gl_egl_image_texture_target_2d_oes: unsafe extern "system" fn(
                target: gl::types::GLenum,
                image: gl::types::GLeglImageOES,
            ) -> () =
                std::mem::transmute(match egl.get_proc_address("glEGLImageTargetTexture2DOES") {
                    Some(f) => {
                        tracing::debug!("glEGLImageTargetTexture2DOES found at address {:#?}", f);
                        f
                    }
                    None => {
                        tracing::error!("glEGLImageTargetTexture2DOES not found");
                        return Err(Error::EGLImageToTexProcNotFoundError);
                    }
                });

            gl_egl_image_texture_target_2d_oes(gl::TEXTURE_2D, eglimage_guard.image.as_ptr());
            tracing::trace!("glEGLImageTargetTexture2DOES called");
            Ok(())
        }
    }

    /// Obtain a screencapture in the form of a EGLImage.
    /// The display on which this image is created is obtained from the Wayland Connection.
    /// Uses the dma-buf provisions of the wlr-screencopy copy protocol to avoid VRAM->RAM copies
    /// It returns the captured frame as an `EGLImage`, wrapped in an `EGLImageGuard`
    /// for safe handling and cleanup.
    /// # Parameters
    /// - `egl_instance`: Reference to an egl API instance obtained from the khronos_egl crate, which is used to create the `EGLImage`.
    /// - `cursor_overlay`: A boolean flag indicating whether the cursor should be included in the capture.
    /// - `output`: Reference to the `WlOutput` from which the frame is to be captured.
    /// - `capture_region`: Optional region specifying a sub-area of the output to capture. If `None`, the entire output is captured.
    ///
    /// # Returns
    /// If successful, an EGLImageGuard which contains a pointer 'image' to the created EGLImage
    /// On error, the EGL [error code](https://registry.khronos.org/EGL/sdk/docs/man/html/eglGetError.xhtml) is returned via this crates Error type
    pub fn capture_output_frame_eglimage<'a, T: khronos_egl::api::EGL1_5>(
        &self,
        egl_instance: &'a Instance<T>,
        cursor_overlay: bool,
        output: &WlOutput,
        capture_region: Option<EmbeddedRegion>,
    ) -> Result<EGLImageGuard<'a, T>> {
        let egl_display = unsafe {
            match egl_instance.get_display(self.conn.display().id().as_ptr() as *mut c_void) {
                Some(disp) => disp,
                None => return Err(egl_instance.get_error().unwrap().into()),
            }
        };
        tracing::trace!("eglDisplay obtained from Wayland connection's display");

        egl_instance.initialize(egl_display)?;
        self.capture_output_frame_eglimage_on_display(
            egl_instance,
            egl_display,
            cursor_overlay,
            output,
            capture_region,
        )
    }

    /// Obtain a screencapture in the form of a EGLImage on the given EGLDisplay.
    ///
    /// Uses the dma-buf provisions of the wlr-screencopy copy protocol to avoid VRAM->RAM copies
    /// It returns the captured frame as an `EGLImage`, wrapped in an `EGLImageGuard`
    /// for safe handling and cleanup.
    /// # Parameters
    /// - `egl_instance`: Reference to an `EGL1_5` instance, which is used to create the `EGLImage`.
    /// - `egl_display`: The `EGLDisplay` on which the image should be created.
    /// - `cursor_overlay`: A boolean flag indicating whether the cursor should be included in the capture.
    /// - `output`: Reference to the `WlOutput` from which the frame is to be captured.
    /// - `capture_region`: Optional region specifying a sub-area of the output to capture. If `None`, the entire output is captured.
    ///
    /// # Returns
    /// If successful, an EGLImageGuard which contains a pointer 'image' to the created EGLImage
    /// On error, the EGL [error code](https://registry.khronos.org/EGL/sdk/docs/man/html/eglGetError.xhtml) is returned via this crates Error type
    pub fn capture_output_frame_eglimage_on_display<'a, T: khronos_egl::api::EGL1_5>(
        &self,
        egl_instance: &'a Instance<T>,
        egl_display: egl::Display,
        cursor_overlay: bool,
        output: &WlOutput,
        capture_region: Option<EmbeddedRegion>,
    ) -> Result<EGLImageGuard<'a, T>> {
        type Attrib = egl::Attrib;
        let (frame_format, _guard, bo) =
            self.capture_output_frame_dmabuf(cursor_overlay, output, capture_region)?;
        let modifier: u64 = bo.modifier().into();
        let image_attribs = [
            egl::WIDTH as Attrib,
            frame_format.size.width as Attrib,
            egl::HEIGHT as Attrib,
            frame_format.size.height as Attrib,
            0x3271, //EGL_LINUX_DRM_FOURCC_EXT
            bo.format() as Attrib,
            0x3272, //EGL_DMA_BUF_PLANE0_FD_EXT
            bo.fd_for_plane(0).unwrap().into_raw_fd() as Attrib,
            0x3273, //EGL_DMA_BUF_PLANE0_OFFSET_EXT
            bo.offset(0) as Attrib,
            0x3274, //EGL_DMA_BUF_PLANE0_PITCH_EXT
            bo.stride_for_plane(0) as Attrib,
            0x3443, //EGL_DMA_BUF_PLANE0_MODIFIER_LO_EXT
            (modifier as u32) as Attrib,
            0x3444, //EGL_DMA_BUF_PLANE0_MODIFIER_HI_EXT
            (modifier >> 32) as Attrib,
            egl::ATTRIB_NONE as Attrib,
        ];
        tracing::debug!(
            "Calling eglCreateImage with attributes: {:#?}",
            image_attribs
        );
        unsafe {
            match egl_instance.create_image(
                egl_display,
                khronos_egl::Context::from_ptr(egl::NO_CONTEXT),
                0x3270, // EGL_LINUX_DMA_BUF_EXT
                khronos_egl::ClientBuffer::from_ptr(std::ptr::null_mut()), //NULL
                &image_attribs,
            ) {
                Ok(image) => Ok(EGLImageGuard {
                    image,
                    egl_instance,
                    egl_display,
                }),
                Err(e) => {
                    tracing::error!("eglCreateImage call failed with error {e}");
                    Err(e.into())
                }
            }
        }
    }

    /// Obtain a screencapture in the form of a WlBuffer backed by a GBM Bufferobject on the GPU.
    /// Uses the dma-buf provisions of the wlr-screencopy copy protocol to avoid VRAM->RAM copies
    /// The captured frame is returned as a tuple containing the frame format, a guard to manage
    /// the WlBuffer's cleanup on drop, and the underlying `BufferObject`.
    /// - `cursor_overlay`: A boolean flag indicating whether the cursor should be included in the capture.
    /// - `output`: Reference to the `WlOutput` from which the frame is to be captured.
    /// - `capture_region`: Optional region specifying a sub-area of the output to capture. If `None`, the entire output is captured.
    ///# Returns
    /// On success, returns a tuple containing the frame format,
    ///   a guard to manage the frame's lifecycle, and the GPU-backed `BufferObject`.
    /// # Errors
    /// - Returns `NoDMAStateError` if the DMA-BUF state is not initialized a the time of initialization of this struct.
    pub fn capture_output_frame_dmabuf(
        &self,
        cursor_overlay: bool,
        output: &WlOutput,
        capture_region: Option<EmbeddedRegion>,
    ) -> Result<(DMAFrameFormat, DMAFrameGuard, BufferObject<()>)> {
        match &self.dmabuf_state {
            Some(dmabuf_state) => {
                let (state, event_queue, frame, frame_format) = self
                    .capture_output_frame_get_state_dmabuf(
                        cursor_overlay as i32,
                        output,
                        capture_region,
                    )?;
                let gbm = &dmabuf_state.gbmdev;
                let bo = gbm.create_buffer_object::<()>(
                    frame_format.size.width,
                    frame_format.size.height,
                    gbm::Format::try_from(frame_format.format)?,
                    BufferObjectFlags::RENDERING | BufferObjectFlags::LINEAR,
                )?;

                let stride = bo.stride();
                let modifier: u64 = bo.modifier().into();
                tracing::debug!(
                    "Created GBM Buffer object with input frame format {:#?}, stride {:#?} and modifier {:#?} ",
                    frame_format,
                    stride,
                    modifier
                );
                let frame_guard = self.capture_output_frame_inner_dmabuf(
                    state,
                    event_queue,
                    frame,
                    frame_format,
                    stride,
                    modifier,
                    bo.fd_for_plane(0).unwrap(),
                )?;

                Ok((frame_format, frame_guard, bo))
            }
            None => Err(Error::NoDMAStateError),
        }
    }

    fn capture_output_frame_get_state(
        &self,
        cursor_overlay: i32,
        output: &WlOutput,
        capture_region: Option<EmbeddedRegion>,
    ) -> Result<(
        CaptureFrameState,
        EventQueue<CaptureFrameState>,
        ZwlrScreencopyFrameV1,
    )> {
        let mut state = CaptureFrameState {
            formats: Vec::new(),
            dmabuf_formats: Vec::new(),
            state: None,
            buffer_done: AtomicBool::new(false),
        };
        let mut event_queue = self.conn.new_event_queue::<CaptureFrameState>();
        let qh = event_queue.handle();

        // Instantiating screencopy manager.
        let screencopy_manager = match self.globals.bind::<ZwlrScreencopyManagerV1, _, _>(
            &qh,
            3..=3,
            (),
        ) {
            Ok(x) => x,
            Err(e) => {
                tracing::error!(
                    "Failed to create screencopy manager. Does your compositor implement ZwlrScreencopy?"
                );
                tracing::error!("err: {e}");
                return Err(Error::ProtocolNotFound(
                    "ZwlrScreencopy Manager not found".to_string(),
                ));
            }
        };

        tracing::debug!("Capturing output...");
        let frame = if let Some(embedded_region) = capture_region {
            screencopy_manager.capture_output_region(
                cursor_overlay,
                output,
                embedded_region.inner.position.x,
                embedded_region.inner.position.y,
                embedded_region.inner.size.width as i32,
                embedded_region.inner.size.height as i32,
                &qh,
                (),
            )
        } else {
            screencopy_manager.capture_output(cursor_overlay, output, &qh, ())
        };

        // Empty internal event buffer until buffer_done is set to true which is when the Buffer done
        // event is fired, aka the capture from the compositor is successful.
        while !state.buffer_done.load(Ordering::SeqCst) {
            event_queue.blocking_dispatch(&mut state)?;
        }

        tracing::trace!(
            "Received compositor frame buffer formats: {:#?}",
            state.formats
        );
        Ok((state, event_queue, frame))
    }

    fn capture_output_frame_get_state_shm(
        &self,
        cursor_overlay: i32,
        output: &WlOutput,
        capture_region: Option<EmbeddedRegion>,
    ) -> Result<(
        CaptureFrameState,
        EventQueue<CaptureFrameState>,
        ZwlrScreencopyFrameV1,
        FrameFormat,
    )> {
        let (state, event_queue, frame) =
            self.capture_output_frame_get_state(cursor_overlay, output, capture_region)?;
        // Filter advertised wl_shm formats and select the first one that matches.
        let frame_format = state
            .formats
            .iter()
            .find(|frame| {
                matches!(
                    frame.format,
                    wl_shm::Format::Xbgr2101010
                        | wl_shm::Format::Xrgb2101010
                        | wl_shm::Format::Abgr2101010
                        | wl_shm::Format::Argb8888
                        | wl_shm::Format::Xrgb8888
                        | wl_shm::Format::Xbgr8888
                        | wl_shm::Format::Bgr888
                )
            })
            .copied()
            // Check if frame format exists.
            .ok_or_else(|| {
                tracing::error!("No suitable frame format found");
                Error::NoSupportedBufferFormat
            })?;
        tracing::trace!("Selected frame buffer format: {:#?}", frame_format);

        Ok((state, event_queue, frame, frame_format))
    }

    fn capture_output_frame_get_state_dmabuf(
        &self,
        cursor_overlay: i32,
        output: &WlOutput,
        capture_region: Option<EmbeddedRegion>,
    ) -> Result<(
        CaptureFrameState,
        EventQueue<CaptureFrameState>,
        ZwlrScreencopyFrameV1,
        DMAFrameFormat,
    )> {
        let (state, event_queue, frame) =
            self.capture_output_frame_get_state(cursor_overlay, output, capture_region)?;
        // TODO select appropriate format if there is more than one
        let frame_format = state.dmabuf_formats[0];
        tracing::trace!("Selected frame buffer format: {:#?}", frame_format);

        Ok((state, event_queue, frame, frame_format))
    }

    #[allow(clippy::too_many_arguments)]
    fn capture_output_frame_inner_dmabuf(
        &self,
        mut state: CaptureFrameState,
        mut event_queue: EventQueue<CaptureFrameState>,
        frame: ZwlrScreencopyFrameV1,
        frame_format: DMAFrameFormat,
        stride: u32,
        modifier: u64,
        fd: OwnedFd,
    ) -> Result<DMAFrameGuard> {
        match &self.dmabuf_state {
            Some(dmabuf_state) => {
                // Connecting to wayland environment.
                let qh = event_queue.handle();

                let linux_dmabuf = &dmabuf_state.linux_dmabuf;
                let dma_width = frame_format.size.width;
                let dma_height = frame_format.size.height;

                let dma_params = linux_dmabuf.create_params(&qh, ());

                dma_params.add(
                    fd.as_fd(),
                    0,
                    0,
                    stride,
                    (modifier >> 32) as u32,
                    (modifier & 0xffffffff) as u32,
                );
                tracing::trace!("Called  ZwpLinuxBufferParamsV1::create_params ");
                let dmabuf_wlbuf = dma_params.create_immed(
                    dma_width as i32,
                    dma_height as i32,
                    frame_format.format,
                    zwp_linux_buffer_params_v1::Flags::empty(),
                    &qh,
                    (),
                );
                tracing::trace!("Called  ZwpLinuxBufferParamsV1::create_immed to create WlBuffer ");
                // Copy the pixel data advertised by the compositor into the buffer we just created.
                frame.copy(&dmabuf_wlbuf);
                tracing::debug!("wlr-screencopy copy() with dmabuf complete");

                // On copy the Ready / Failed events are fired by the frame object, so here we check for them.
                loop {
                    // Basically reads, if frame state is not None then...
                    if let Some(state) = state.state {
                        match state {
                            FrameState::Failed(_) => {
                                tracing::error!("Frame copy failed");
                                return Err(Error::FramecopyFailed);
                            }
                            FrameState::Succeeded => {
                                tracing::trace!("Frame copy finished");

                                return Ok(DMAFrameGuard {
                                    buffer: dmabuf_wlbuf,
                                });
                            }
                            FrameState::Pending => {
                                // If still pending, continue the event loop to wait for status change
                            }
                        }
                    }

                    event_queue.blocking_dispatch(&mut state)?;
                }
            }
            None => Err(Error::NoDMAStateError),
        }
    }

    fn capture_output_frame_inner<T: AsFd>(
        &self,
        mut state: CaptureFrameState,
        mut event_queue: EventQueue<CaptureFrameState>,
        frame: ZwlrScreencopyFrameV1,
        frame_format: FrameFormat,
        fd: T,
    ) -> Result<FrameGuard> {
        // Connecting to wayland environment.
        let qh = event_queue.handle();

        // Instantiate shm global.
        let shm = self.globals.bind::<WlShm, _, _>(&qh, 1..=1, ())?;
        let shm_pool = shm.create_pool(
            fd.as_fd(),
            frame_format
                .byte_size()
                .try_into()
                .map_err(|_| Error::BufferTooSmall)?,
            &qh,
            (),
        );
        let buffer = shm_pool.create_buffer(
            0,
            frame_format.size.width as i32,
            frame_format.size.height as i32,
            frame_format.stride as i32,
            frame_format.format,
            &qh,
            (),
        );

        // Copy the pixel data advertised by the compositor into the buffer we just created.
        frame.copy(&buffer);
        // On copy the Ready / Failed events are fired by the frame object, so here we check for them.
        loop {
            // Basically reads, if frame state is not None then...
            if let Some(state) = state.state {
                match state {
                    FrameState::Failed(_) => {
                        tracing::error!("Frame copy failed");
                        return Err(Error::FramecopyFailed);
                    }
                    FrameState::Succeeded => {
                        tracing::trace!("Frame copy finished");
                        return Ok(FrameGuard { buffer, shm_pool });
                    }
                    FrameState::Pending => {
                        // If still pending, continue the event loop to wait for status change
                    }
                }
            }

            event_queue.blocking_dispatch(&mut state)?;
        }
    }

    /// Get a FrameCopy instance with screenshot pixel data for any wl_output object.
    #[tracing::instrument(skip_all, fields(output = format!("{output_info}"), region = capture_region.map(|r| format!("{r:}")).unwrap_or("fullscreen".to_string())))]
    fn capture_frame_copy(
        &self,
        cursor_overlay: bool,
        output_info: &OutputInfo,
        capture_region: Option<EmbeddedRegion>,
    ) -> Result<(FrameCopy, FrameGuard)> {
        // Create an in memory file and return it's file descriptor.
        let fd = create_shm_fd()?;
        // Create a writeable memory map backed by a mem_file.
        let mem_file = File::from(fd);

        let (frame_format, frame_guard) = self.capture_output_frame_shm_from_file(
            cursor_overlay,
            &output_info.wl_output,
            &mem_file,
            capture_region,
        )?;

        let mut frame_mmap = unsafe { MmapMut::map_mut(&mem_file)? };
        let data = &mut *frame_mmap;
        let frame_color_type = match create_converter(frame_format.format) {
            Some(converter) => converter.convert_inplace(data),
            _ => {
                tracing::error!("Unsupported buffer format: {:?}", frame_format.format);
                tracing::error!(
                    "You can send a feature request for the above format to the mailing list for wayshot over at https://sr.ht/~shinyzenith/wayshot."
                );
                return Err(Error::NoSupportedBufferFormat);
            }
        };
        let rotated_physical_size = match output_info.transform {
            Transform::_90 | Transform::_270 | Transform::Flipped90 | Transform::Flipped270 => {
                Size {
                    width: frame_format.size.height,
                    height: frame_format.size.width,
                }
            }
            _ => frame_format.size,
        };
        let frame_copy = FrameCopy {
            frame_format,
            frame_color_type,
            frame_data: FrameData::Mmap(frame_mmap),
            transform: output_info.transform,
            logical_region: capture_region
                .map(|capture_region| capture_region.logical())
                .unwrap_or(output_info.logical_region),
            physical_size: rotated_physical_size,
        };
        tracing::debug!("Created frame copy: {:#?}", frame_copy);
        Ok((frame_copy, frame_guard))
    }

    pub fn capture_frame_copies(
        &self,
        output_capture_regions: &[(OutputInfo, Option<EmbeddedRegion>)],
        cursor_overlay: bool,
    ) -> Result<Vec<(FrameCopy, FrameGuard, OutputInfo)>> {
        output_capture_regions
            .iter()
            .map(|(output_info, capture_region)| {
                self.capture_frame_copy(cursor_overlay, output_info, *capture_region)
                    .map(|(frame_copy, frame_guard)| (frame_copy, frame_guard, output_info.clone()))
            })
            .collect()
    }

    /// Create a layer shell surface for each output,
    /// render the screen captures on them and use the callback to select a region from them
    fn overlay_frames_and_select_region<F>(
        &self,
        frames: &[(FrameCopy, FrameGuard, OutputInfo)],
        callback: F,
    ) -> Result<LogicalRegion>
    where
        F: Fn(&WayshotConnection) -> Result<LogicalRegion, Error>,
    {
        let mut state = LayerShellState {
            configured_outputs: HashSet::new(),
        };
        let mut event_queue: EventQueue<LayerShellState> =
            self.conn.new_event_queue::<LayerShellState>();
        let qh = event_queue.handle();

        let compositor = match self.globals.bind::<WlCompositor, _, _>(&qh, 3..=3, ()) {
            Ok(x) => x,
            Err(e) => {
                tracing::error!(
                    "Failed to create compositor. Does your compositor implement WlCompositor?"
                );
                tracing::error!("err: {e}");
                return Err(Error::ProtocolNotFound(
                    "WlCompositor not found".to_string(),
                ));
            }
        };

        let layer_shell = match self.globals.bind::<ZwlrLayerShellV1, _, _>(&qh, 1..=1, ()) {
            Ok(x) => x,
            Err(e) => {
                tracing::error!(
                    "Failed to create layer shell. Does your compositor implement WlrLayerShellV1?"
                );
                tracing::error!("err: {e}");
                return Err(Error::ProtocolNotFound(
                    "WlrLayerShellV1 not found".to_string(),
                ));
            }
        };

        let viewporter = self.globals.bind::<WpViewporter, _, _>(&qh, 1..=1, ()).ok();
        if viewporter.is_none() {
            tracing::info!(
                "Compositor does not support wp_viewporter, display scaling may be inaccurate."
            );
        }

        let mut layer_shell_surfaces = Vec::with_capacity(frames.len());

        for (_, frame_guard, output_info) in frames {
            tracing::span!(
                tracing::Level::DEBUG,
                "overlay_frames::surface",
                output = format!("{output_info}")
            )
            .in_scope(|| -> Result<()> {
                let surface = compositor.create_surface(&qh, ());
                let layer_surface = layer_shell.get_layer_surface(
                    &surface,
                    Some(&output_info.wl_output),
                    Layer::Top,
                    "wayshot".to_string(),
                    &qh,
                    output_info.wl_output.clone(),
                );
                layer_surface.set_exclusive_zone(-1);
                layer_surface.set_anchor(Anchor::all());

                debug!("Committing surface creation changes.");
                surface.commit();
                debug!("Waiting for layer surface to be configured.");
                while !state.configured_outputs.contains(&output_info.wl_output) {
                    event_queue.blocking_dispatch(&mut state)?;
                }

                surface.set_buffer_transform(output_info.transform);
                // surface.set_buffer_scale(output_info.scale());

                surface.attach(Some(&frame_guard.buffer), 0, 0);

                if let Some(viewporter) = viewporter.as_ref() {
                    let viewport = viewporter.get_viewport(&surface, &qh, ());
                    viewport.set_destination(
                        output_info.logical_region.inner.size.width as i32,
                        output_info.logical_region.inner.size.height as i32,
                    );
                }
                debug!("Committing surface with attached buffer.");
                surface.commit();
                layer_shell_surfaces.push((surface, layer_surface));
                event_queue.roundtrip(&mut state)?;

                Ok(())
            })?;
        }

        let callback_result = callback(self);
        debug!("Unmapping and destroying layer shell surfaces.");
        for (surface, layer_shell_surface) in layer_shell_surfaces.iter() {
            surface.attach(None, 0, 0);
            surface.commit(); //unmap surface by committing a null buffer
            layer_shell_surface.destroy();
        }
        event_queue.roundtrip(&mut state)?;
        callback_result
    }

    /// Take a screenshot from the specified region.
    #[tracing::instrument(skip_all, fields(max_scale = tracing::field::Empty))]
    fn screenshot_region_capturer(
        &self,
        region_capturer: RegionCapturer,
        cursor_overlay: bool,
    ) -> Result<DynamicImage> {
        let outputs_capture_regions: Vec<(OutputInfo, Option<EmbeddedRegion>)> =
            match region_capturer {
                RegionCapturer::Outputs(ref outputs) => outputs
                    .iter()
                    .map(|output_info| (output_info.clone(), None))
                    .collect(),
                RegionCapturer::Region(capture_region) => self
                    .get_all_outputs()
                    .iter()
                    .filter_map(|output_info| {
                        tracing::span!(
                            tracing::Level::DEBUG,
                            "filter_map",
                            output = format!(
                                "{output_info} at {region}",
                                output_info = format!("{output_info}"),
                                region = LogicalRegion::from(output_info),
                            ),
                            capture_region = format!("{}", capture_region),
                        )
                        .in_scope(|| {
                            if let Some(relative_region) =
                                EmbeddedRegion::new(capture_region, output_info.into())
                            {
                                tracing::debug!("Intersection found: {}", relative_region);
                                Some((output_info.clone(), Some(relative_region)))
                            } else {
                                tracing::debug!("No intersection found");
                                None
                            }
                        })
                    })
                    .collect(),
                RegionCapturer::Freeze(_) => self
                    .get_all_outputs()
                    .iter()
                    .map(|output_info| (output_info.clone(), None))
                    .collect(),
            };

        let frames = self.capture_frame_copies(&outputs_capture_regions, cursor_overlay)?;

        let capture_region: LogicalRegion = match region_capturer {
            RegionCapturer::Outputs(outputs) => outputs.as_slice().try_into()?,
            RegionCapturer::Region(region) => region,
            RegionCapturer::Freeze(callback) => {
                self.overlay_frames_and_select_region(&frames, callback)?
            }
        };

        // TODO When freeze was used, we can still further remove the outputs
        // that don't intersect with the capture region.

        thread::scope(|scope| {
            let max_scale = outputs_capture_regions
                .iter()
                .map(|(output_info, _)| output_info.scale as f64)
                .fold(1.0, f64::max);

            tracing::Span::current().record("max_scale", max_scale);

            let rotate_join_handles = frames
                .into_iter()
                .map(|(frame_copy, _, _)| {
                    scope.spawn(move || {
                        let image = (&frame_copy).try_into()?;
                        Ok((
                            image_util::rotate_image_buffer(
                                image,
                                frame_copy.transform,
                                frame_copy.logical_region.inner.size,
                                max_scale,
                            ),
                            frame_copy,
                        ))
                    })
                })
                .collect::<Vec<_>>();

            rotate_join_handles
                .into_iter()
                .flat_map(|join_handle| join_handle.join())
                .fold(
                    None,
                    |composite_image: Option<Result<_>>, image: Result<_>| {
                        // Default to a transparent image.
                        let composite_image = composite_image.unwrap_or_else(|| {
                            Ok(DynamicImage::new_rgba8(
                                (capture_region.inner.size.width as f64 * max_scale) as u32,
                                (capture_region.inner.size.height as f64 * max_scale) as u32,
                            ))
                        });

                        Some(|| -> Result<_> {
                            let mut composite_image = composite_image?;
                            let (image, frame_copy) = image?;
                            let (x, y) = (
                                ((frame_copy.logical_region.inner.position.x as f64
                                    - capture_region.inner.position.x as f64)
                                    * max_scale) as i64,
                                ((frame_copy.logical_region.inner.position.y as f64
                                    - capture_region.inner.position.y as f64)
                                    * max_scale) as i64,
                            );
                            tracing::span!(
                                tracing::Level::DEBUG,
                                "replace",
                                frame_copy_region = format!("{}", frame_copy.logical_region),
                                capture_region = format!("{}", capture_region),
                                x = x,
                                y = y,
                            )
                            .in_scope(|| {
                                tracing::debug!("Replacing parts of the final image");
                                replace(&mut composite_image, &image, x, y);
                            });

                            Ok(composite_image)
                        }())
                    },
                )
                .ok_or_else(|| {
                    tracing::error!("Provided capture region doesn't intersect with any outputs!");
                    Error::NoOutputs
                })?
        })
    }

    /// Take a screenshot from the specified region.
    pub fn screenshot(
        &self,
        capture_region: LogicalRegion,
        cursor_overlay: bool,
    ) -> Result<DynamicImage> {
        self.screenshot_region_capturer(RegionCapturer::Region(capture_region), cursor_overlay)
    }

    /// Take a screenshot, overlay the screenshot, run the callback, and then
    /// unfreeze the screenshot and return the selected region.
    pub fn screenshot_freeze<F>(&self, callback: F, cursor_overlay: bool) -> Result<DynamicImage>
    where
        F: Fn(&WayshotConnection) -> Result<LogicalRegion> + 'static,
    {
        self.screenshot_region_capturer(RegionCapturer::Freeze(Box::new(callback)), cursor_overlay)
    }

    /// Take a screenshot from one output
    pub fn screenshot_single_output(
        &self,
        output_info: &OutputInfo,
        cursor_overlay: bool,
    ) -> Result<DynamicImage> {
        let (frame_copy, _) = self.capture_frame_copy(cursor_overlay, output_info, None)?;
        (&frame_copy).try_into()
    }

    /// Take a screenshot from all of the specified outputs.
    pub fn screenshot_outputs(
        &self,
        outputs: &[OutputInfo],
        cursor_overlay: bool,
    ) -> Result<DynamicImage> {
        if outputs.is_empty() {
            return Err(Error::NoOutputs);
        }

        self.screenshot_region_capturer(RegionCapturer::Outputs(outputs.to_owned()), cursor_overlay)
    }

    /// Take a screenshot from all accessible outputs.
    pub fn screenshot_all(&self, cursor_overlay: bool) -> Result<DynamicImage> {
        self.screenshot_outputs(self.get_all_outputs(), cursor_overlay)
    }
}

impl WayshotConnection {
    /// get all outputs and their info
    pub fn vector_of_outputs(&self) -> &Vec<OutputInfo> {
        &self.output_infos
    }

    /// get all toplevels (windows) info
    pub fn toplevels(&self) -> &Vec<TopLevel> {
        self.ext_image
            .as_ref()
            .expect("ext_image should be initialized")
            .toplevels
            .as_ref()
    }

    pub(crate) fn reset_event_queue(&mut self, event_queue: EventQueue<Self>) {
        self.ext_image
            .as_mut()
            .expect("ext_image should be initialized")
            .event_queue = Some(event_queue);
    }
}<|MERGE_RESOLUTION|>--- conflicted
+++ resolved
@@ -339,7 +339,6 @@
         Ok(())
     }
 
-<<<<<<< HEAD
     /// Fetch all accessible wayland outputs.
     pub fn get_all_outputs(&self) -> &[OutputInfo] {
         self.output_infos.as_slice()
@@ -373,7 +372,11 @@
             println!("    LogicSize: {logical_width}, {logical_height}");
             println!("    Position: {x}, {y}");
             println!("    Scale: {scale}");
-=======
+
+
+        }
+    }
+          
     /// Query which `wl_shm::Format` the compositor supports for this output by performing a trial screenshot through wlr-screencopy protocol.
     /// # Parameters
     /// - `output`: Reference to the `WlOutput` to inspect.
@@ -418,7 +421,6 @@
             Ok(frame_guard)
         } else {
             Err(Error::NoSupportedBufferFormat)
->>>>>>> ff47e49d
         }
     }
 
